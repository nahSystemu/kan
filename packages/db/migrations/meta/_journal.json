{
  "version": "7",
  "dialect": "postgresql",
  "entries": [
    {
      "idx": 0,
      "version": "7",
      "when": 1746693478656,
      "tag": "20250508083758_SetupTables",
      "breakpoints": true
    },
    {
      "idx": 1,
      "version": "7",
      "when": 1747903068807,
      "tag": "20250522083748_AddEmailToWorkspaceMembers",
      "breakpoints": true
    },
    {
      "idx": 2,
      "version": "7",
      "when": 1748378293342,
      "tag": "20250527203813_AddDeletedAtToLabel",
      "breakpoints": true
    },
    {
      "idx": 3,
      "version": "7",
      "when": 1749118315675,
      "tag": "20250605101155_AddCascadeDeleteToCardRelations",
      "breakpoints": true
    },
    {
      "idx": 4,
      "version": "7",
      "when": 1749405288761,
      "tag": "20250608175448_AddOnDeleteActionToUserDeletion",
      "breakpoints": true
    },
    {
      "idx": 5,
      "version": "7",
      "when": 1749377372062,
      "tag": "20250608100932_AddIntegrationsTable",
      "breakpoints": true
    },
    {
      "idx": 6,
      "version": "7",
      "when": 1749585889984,
      "tag": "20250610200449_ReaddIntegrationTable",
      "breakpoints": true
    },
    {
      "idx": 7,
      "version": "7",
      "when": 1754511666265,
      "tag": "20250806202106_glossy_luminals",
      "breakpoints": true
    },
    {
      "idx": 8,
      "version": "7",
      "when": 1755094668761,
      "tag": "20250813141748_AddChecklistActivityTypes",
      "breakpoints": true
    },
    {
      "idx": 9,
      "version": "7",
      "when": 1756803246096,
      "tag": "20250902085406_AddSubscriptions",
      "breakpoints": true
    },
    {
      "idx": 10,
      "version": "7",
      "when": 1757271312974,
      "tag": "20250907185512_AddUnlimitedSeatsToSubscription",
      "breakpoints": true
    },
    {
      "idx": 11,
      "version": "7",
      "when": 1757533858687,
      "tag": "20250910195058_RemoveNotNullConstraintFromReferenceIdOnSubsriptions",
      "breakpoints": true
    },
    {
      "idx": 12,
      "version": "7",
      "when": 1757534656098,
      "tag": "20250910200416_AddWorkspaceSlugChecks",
      "breakpoints": true
    },
    {
      "idx": 13,
      "version": "7",
      "when": 1757535838766,
      "tag": "20250910202358_AddCascadeSetNullToReferenceIdOnSubsriptions",
      "breakpoints": true
    },
    {
      "idx": 14,
      "version": "7",
      "when": 1758226671081,
      "tag": "20250918201751_AddPausedMemberStatus",
      "breakpoints": true
    },
    {
      "idx": 15,
      "version": "7",
<<<<<<< HEAD
      "when": 1758445729456,
      "tag": "20250921090849_melodic_runaways",
      "breakpoints": true
    },
    {
      "idx": 16,
      "version": "7",
      "when": 1758511980895,
      "tag": "20250922033300_flashy_susan_delgado",
      "breakpoints": true
    },
    {
      "idx": 17,
      "version": "7",
      "when": 1758520870898,
      "tag": "20250922060110_dear_molecule_man",
=======
      "when": 1758662398166,
      "tag": "20250923211958_AddWorkspaceInviteLinks",
>>>>>>> 60355c76
      "breakpoints": true
    }
  ]
}<|MERGE_RESOLUTION|>--- conflicted
+++ resolved
@@ -110,27 +110,29 @@
     {
       "idx": 15,
       "version": "7",
-<<<<<<< HEAD
+      "when": 1758662398166,
+      "tag": "20250923211958_AddWorkspaceInviteLinks",
+      "breakpoints": true
+    },
+    {
+      "idx": 16,
+      "version": "7",
       "when": 1758445729456,
       "tag": "20250921090849_melodic_runaways",
       "breakpoints": true
     },
     {
-      "idx": 16,
+      "idx": 17,
       "version": "7",
       "when": 1758511980895,
       "tag": "20250922033300_flashy_susan_delgado",
       "breakpoints": true
     },
     {
-      "idx": 17,
+      "idx": 18,
       "version": "7",
       "when": 1758520870898,
       "tag": "20250922060110_dear_molecule_man",
-=======
-      "when": 1758662398166,
-      "tag": "20250923211958_AddWorkspaceInviteLinks",
->>>>>>> 60355c76
       "breakpoints": true
     }
   ]
